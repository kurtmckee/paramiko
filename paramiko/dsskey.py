# Copyright (C) 2003-2007  Robey Pointer <robeypointer@gmail.com>
#
# This file is part of paramiko.
#
# Paramiko is free software; you can redistribute it and/or modify it under the
# terms of the GNU Lesser General Public License as published by the Free
# Software Foundation; either version 2.1 of the License, or (at your option)
# any later version.
#
# Paramiko is distributed in the hope that it will be useful, but WITHOUT ANY
# WARRANTY; without even the implied warranty of MERCHANTABILITY or FITNESS FOR
# A PARTICULAR PURPOSE.  See the GNU Lesser General Public License for more
# details.
#
# You should have received a copy of the GNU Lesser General Public License
# along with Paramiko; if not, write to the Free Software Foundation, Inc.,
# 59 Temple Place, Suite 330, Boston, MA  02111-1307  USA.

"""
DSS keys.
"""

from cryptography.exceptions import InvalidSignature
from cryptography.hazmat.backends import default_backend
from cryptography.hazmat.primitives import hashes, serialization
from cryptography.hazmat.primitives.asymmetric import dsa
from cryptography.hazmat.primitives.asymmetric.utils import (
    decode_dss_signature,
    encode_dss_signature,
)

from paramiko import util
from paramiko.common import zero_byte
from paramiko.ssh_exception import SSHException
from paramiko.message import Message
from paramiko.ber import BER, BERException
from paramiko.pkey import PKey


class DSSKey(PKey):
    """
    Representation of a DSS key which can be used to sign an verify SSH2
    data.
    """

    def __init__(
        self,
        msg=None,
        data=None,
        filename=None,
        password=None,
        vals=None,
        file_obj=None,
    ):
        self.p = None
        self.q = None
        self.g = None
        self.y = None
        self.x = None
        self.public_blob = None
        if file_obj is not None:
            self._from_private_key(file_obj, password)
            return
        if filename is not None:
            self._from_private_key_file(filename, password)
            return
        if (msg is None) and (data is not None):
            msg = Message(data)
        if vals is not None:
            self.p, self.q, self.g, self.y = vals
        else:
<<<<<<< HEAD
            self._check_type_and_load_cert(
                msg=msg,
                key_type='ssh-dss',
                cert_type='ssh-dss-cert-v01@openssh.com',
            )
=======
            if msg is None:
                raise SSHException("Key object may not be empty")
            if msg.get_text() != "ssh-dss":
                raise SSHException("Invalid key")
>>>>>>> dc82971c
            self.p = msg.get_mpint()
            self.q = msg.get_mpint()
            self.g = msg.get_mpint()
            self.y = msg.get_mpint()
        self.size = util.bit_length(self.p)

    def asbytes(self):
        m = Message()
        m.add_string("ssh-dss")
        m.add_mpint(self.p)
        m.add_mpint(self.q)
        m.add_mpint(self.g)
        m.add_mpint(self.y)
        return m.asbytes()

    def __str__(self):
        return self.asbytes()

    def __hash__(self):
        return hash((self.get_name(), self.p, self.q, self.g, self.y))

    def get_name(self):
        return "ssh-dss"

    def get_bits(self):
        return self.size

    def can_sign(self):
        return self.x is not None

    def sign_ssh_data(self, data):
        key = dsa.DSAPrivateNumbers(
            x=self.x,
            public_numbers=dsa.DSAPublicNumbers(
                y=self.y,
                parameter_numbers=dsa.DSAParameterNumbers(
                    p=self.p, q=self.q, g=self.g
                ),
            ),
        ).private_key(backend=default_backend())
        sig = key.sign(data, hashes.SHA1())
        r, s = decode_dss_signature(sig)

        m = Message()
        m.add_string("ssh-dss")
        # apparently, in rare cases, r or s may be shorter than 20 bytes!
        rstr = util.deflate_long(r, 0)
        sstr = util.deflate_long(s, 0)
        if len(rstr) < 20:
            rstr = zero_byte * (20 - len(rstr)) + rstr
        if len(sstr) < 20:
            sstr = zero_byte * (20 - len(sstr)) + sstr
        m.add_string(rstr + sstr)
        return m

    def verify_ssh_sig(self, data, msg):
        if len(msg.asbytes()) == 40:
            # spies.com bug: signature has no header
            sig = msg.asbytes()
        else:
            kind = msg.get_text()
            if kind != "ssh-dss":
                return 0
            sig = msg.get_binary()

        # pull out (r, s) which are NOT encoded as mpints
        sigR = util.inflate_long(sig[:20], 1)
        sigS = util.inflate_long(sig[20:], 1)

        signature = encode_dss_signature(sigR, sigS)

        key = dsa.DSAPublicNumbers(
            y=self.y,
            parameter_numbers=dsa.DSAParameterNumbers(
                p=self.p, q=self.q, g=self.g
            ),
        ).public_key(backend=default_backend())
        try:
            key.verify(signature, data, hashes.SHA1())
        except InvalidSignature:
            return False
        else:
            return True

    def write_private_key_file(self, filename, password=None):
        key = dsa.DSAPrivateNumbers(
            x=self.x,
            public_numbers=dsa.DSAPublicNumbers(
                y=self.y,
                parameter_numbers=dsa.DSAParameterNumbers(
                    p=self.p, q=self.q, g=self.g
                ),
            ),
        ).private_key(backend=default_backend())

        self._write_private_key_file(
            filename,
            key,
            serialization.PrivateFormat.TraditionalOpenSSL,
            password=password,
        )

    def write_private_key(self, file_obj, password=None):
        key = dsa.DSAPrivateNumbers(
            x=self.x,
            public_numbers=dsa.DSAPublicNumbers(
                y=self.y,
                parameter_numbers=dsa.DSAParameterNumbers(
                    p=self.p, q=self.q, g=self.g
                ),
            ),
        ).private_key(backend=default_backend())

        self._write_private_key(
            file_obj,
            key,
            serialization.PrivateFormat.TraditionalOpenSSL,
            password=password,
        )

    @staticmethod
    def generate(bits=1024, progress_func=None):
        """
        Generate a new private DSS key.  This factory function can be used to
        generate a new host key or authentication key.

        :param int bits: number of bits the generated key should be.
        :param progress_func: Unused
        :return: new `.DSSKey` private key
        """
        numbers = dsa.generate_private_key(
            bits, backend=default_backend()
        ).private_numbers()
        key = DSSKey(
            vals=(
                numbers.public_numbers.parameter_numbers.p,
                numbers.public_numbers.parameter_numbers.q,
                numbers.public_numbers.parameter_numbers.g,
                numbers.public_numbers.y,
            )
        )
        key.x = numbers.x
        return key

    # ...internals...

    def _from_private_key_file(self, filename, password):
        data = self._read_private_key_file("DSA", filename, password)
        self._decode_key(data)

    def _from_private_key(self, file_obj, password):
        data = self._read_private_key("DSA", file_obj, password)
        self._decode_key(data)

    def _decode_key(self, data):
        # private key file contains:
        # DSAPrivateKey = { version = 0, p, q, g, y, x }
        try:
            keylist = BER(data).decode()
        except BERException as e:
            raise SSHException("Unable to parse key file: " + str(e))
        if type(keylist) is not list or len(keylist) < 6 or keylist[0] != 0:
            raise SSHException(
                "not a valid DSA private key file (bad ber encoding)"
            )
        self.p = keylist[1]
        self.q = keylist[2]
        self.g = keylist[3]
        self.y = keylist[4]
        self.x = keylist[5]
        self.size = util.bit_length(self.p)<|MERGE_RESOLUTION|>--- conflicted
+++ resolved
@@ -69,18 +69,11 @@
         if vals is not None:
             self.p, self.q, self.g, self.y = vals
         else:
-<<<<<<< HEAD
             self._check_type_and_load_cert(
                 msg=msg,
                 key_type='ssh-dss',
                 cert_type='ssh-dss-cert-v01@openssh.com',
             )
-=======
-            if msg is None:
-                raise SSHException("Key object may not be empty")
-            if msg.get_text() != "ssh-dss":
-                raise SSHException("Invalid key")
->>>>>>> dc82971c
             self.p = msg.get_mpint()
             self.q = msg.get_mpint()
             self.g = msg.get_mpint()
