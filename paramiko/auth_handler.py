--- conflicted
+++ resolved
@@ -21,23 +21,7 @@
 """
 
 import weakref
-<<<<<<< HEAD
 import time
-from paramiko.common import cMSG_SERVICE_REQUEST, cMSG_DISCONNECT, \
-    DISCONNECT_SERVICE_NOT_AVAILABLE, DISCONNECT_NO_MORE_AUTH_METHODS_AVAILABLE, \
-    cMSG_USERAUTH_REQUEST, cMSG_SERVICE_ACCEPT, DEBUG, AUTH_SUCCESSFUL, INFO, \
-    cMSG_USERAUTH_SUCCESS, cMSG_USERAUTH_FAILURE, AUTH_PARTIALLY_SUCCESSFUL, \
-    cMSG_USERAUTH_INFO_REQUEST, WARNING, AUTH_FAILED, cMSG_USERAUTH_PK_OK, \
-    cMSG_USERAUTH_INFO_RESPONSE, MSG_SERVICE_REQUEST, MSG_SERVICE_ACCEPT, \
-    MSG_USERAUTH_REQUEST, MSG_USERAUTH_SUCCESS, MSG_USERAUTH_FAILURE, \
-    MSG_USERAUTH_BANNER, MSG_USERAUTH_INFO_REQUEST, MSG_USERAUTH_INFO_RESPONSE, \
-    cMSG_USERAUTH_GSSAPI_RESPONSE, cMSG_USERAUTH_GSSAPI_TOKEN, \
-    cMSG_USERAUTH_GSSAPI_EXCHANGE_COMPLETE, cMSG_USERAUTH_GSSAPI_ERROR, \
-    cMSG_USERAUTH_GSSAPI_ERRTOK, cMSG_USERAUTH_GSSAPI_MIC,\
-    MSG_USERAUTH_GSSAPI_RESPONSE, MSG_USERAUTH_GSSAPI_TOKEN, \
-    MSG_USERAUTH_GSSAPI_EXCHANGE_COMPLETE, MSG_USERAUTH_GSSAPI_ERROR, \
-    MSG_USERAUTH_GSSAPI_ERRTOK, MSG_USERAUTH_GSSAPI_MIC, MSG_NAMES
-=======
 from paramiko.common import (
     cMSG_SERVICE_REQUEST, cMSG_DISCONNECT, DISCONNECT_SERVICE_NOT_AVAILABLE,
     DISCONNECT_NO_MORE_AUTH_METHODS_AVAILABLE, cMSG_USERAUTH_REQUEST,
@@ -52,7 +36,6 @@
     MSG_USERAUTH_GSSAPI_TOKEN, MSG_USERAUTH_GSSAPI_ERROR,
     MSG_USERAUTH_GSSAPI_ERRTOK, MSG_USERAUTH_GSSAPI_MIC, MSG_NAMES,
 )
->>>>>>> 2804b79c
 
 from paramiko.message import Message
 from paramiko.py3compat import bytestring
