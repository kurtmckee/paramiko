<<<<<<< HEAD
__version_info__ = (2, 0, 1)
=======
__version_info__ = (1, 17, 2)
>>>>>>> 10eda0b1
__version__ = '.'.join(map(str, __version_info__))<|MERGE_RESOLUTION|>--- conflicted
+++ resolved
@@ -1,6 +1,2 @@
-<<<<<<< HEAD
-__version_info__ = (2, 0, 1)
-=======
 __version_info__ = (1, 17, 2)
->>>>>>> 10eda0b1
 __version__ = '.'.join(map(str, __version_info__))