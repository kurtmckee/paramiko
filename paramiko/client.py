--- conflicted
+++ resolved
@@ -334,13 +334,7 @@
             t.set_log_channel(self._log_channel)
         if banner_timeout is not None:
             t.banner_timeout = banner_timeout
-<<<<<<< HEAD
         t.start_client(timeout=timeout)
-        t.set_sshclient(self)
-        ResourceManager.register(self, t)
-=======
-        t.start_client()
->>>>>>> d7a280ad
 
         server_key = t.get_remote_server_key()
         keytype = server_key.get_name()
