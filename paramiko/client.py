--- conflicted
+++ resolved
@@ -367,7 +367,6 @@
         # host key, because the host is authenticated via GSS-API / SSPI as
         # well as our client.
         if not self._transport.gss_kex_used:
-<<<<<<< HEAD
             server_key = t.get_remote_server_key()
             if our_server_keys is None:
                 # will raise exception if the key is rejected
@@ -380,26 +379,6 @@
                     if our_key is None:
                         our_key = list(our_server_keys.values())[0]
                     raise BadHostKeyException(hostname, server_key, our_key)
-=======
-            our_server_key = self._system_host_keys.get(
-                server_hostkey_name, {}
-            ).get(keytype)
-            if our_server_key is None:
-                our_server_key = self._host_keys.get(
-                    server_hostkey_name, {}
-                ).get(keytype, None)
-            if our_server_key is None:
-                # will raise exception if the key is rejected;
-                # let that fall out
-                self._policy.missing_host_key(
-                    self, server_hostkey_name, server_key
-                )
-                # if the callback returns, assume the key is ok
-                our_server_key = server_key
-
-            if server_key != our_server_key:
-                raise BadHostKeyException(hostname, server_key, our_server_key)
->>>>>>> f09a0d38
 
         if username is None:
             username = getpass.getuser()
@@ -490,10 +469,6 @@
         stderr = chan.makefile_stderr("r", bufsize)
         return stdin, stdout, stderr
 
-<<<<<<< HEAD
-    def invoke_shell(self, term='vt100', width=80, height=24, width_pixels=0,
-                     height_pixels=0, environment=None):
-=======
     def invoke_shell(
         self,
         term="vt100",
@@ -501,8 +476,8 @@
         height=24,
         width_pixels=0,
         height_pixels=0,
+        environment=None,
     ):
->>>>>>> f09a0d38
         """
         Start an interactive shell session on the SSH server.  A new `.Channel`
         is opened and connected to a pseudo-terminal using the requested
