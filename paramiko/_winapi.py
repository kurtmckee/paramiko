--- conflicted
+++ resolved
@@ -23,81 +23,81 @@
 # jaraco.windows.error
 
 def format_system_message(errno):
-    """
-    Call FormatMessage with a system error number to retrieve
-    the descriptive error message.
-    """
-    # first some flags used by FormatMessageW
-    ALLOCATE_BUFFER = 0x100
-    ARGUMENT_ARRAY = 0x2000
-    FROM_HMODULE = 0x800
-    FROM_STRING = 0x400
-    FROM_SYSTEM = 0x1000
-    IGNORE_INSERTS = 0x200
-
-    # Let FormatMessageW allocate the buffer (we'll free it below)
-    # Also, let it know we want a system error message.
-    flags = ALLOCATE_BUFFER | FROM_SYSTEM
-    source = None
-    message_id = errno
-    language_id = 0
-    result_buffer = ctypes.wintypes.LPWSTR()
-    buffer_size = 0
-    arguments = None
+	"""
+	Call FormatMessage with a system error number to retrieve
+	the descriptive error message.
+	"""
+	# first some flags used by FormatMessageW
+	ALLOCATE_BUFFER = 0x100
+	ARGUMENT_ARRAY = 0x2000
+	FROM_HMODULE = 0x800
+	FROM_STRING = 0x400
+	FROM_SYSTEM = 0x1000
+	IGNORE_INSERTS = 0x200
+
+	# Let FormatMessageW allocate the buffer (we'll free it below)
+	# Also, let it know we want a system error message.
+	flags = ALLOCATE_BUFFER | FROM_SYSTEM
+	source = None
+	message_id = errno
+	language_id = 0
+	result_buffer = ctypes.wintypes.LPWSTR()
+	buffer_size = 0
+	arguments = None
     format_bytes = ctypes.windll.kernel32.FormatMessageW(
-        flags,
-        source,
-        message_id,
-        language_id,
-        ctypes.byref(result_buffer),
-        buffer_size,
-        arguments,
-    )
-    # note the following will cause an infinite loop if GetLastError
-    #  repeatedly returns an error that cannot be formatted, although
-    #  this should not happen.
+		flags,
+		source,
+		message_id,
+		language_id,
+		ctypes.byref(result_buffer),
+		buffer_size,
+		arguments,
+		)
+	# note the following will cause an infinite loop if GetLastError
+	#  repeatedly returns an error that cannot be formatted, although
+	#  this should not happen.
     handle_nonzero_success(format_bytes)
-    message = result_buffer.value
-    ctypes.windll.kernel32.LocalFree(result_buffer)
-    return message
+	message = result_buffer.value
+	ctypes.windll.kernel32.LocalFree(result_buffer)
+	return message
 
 
 class WindowsError(builtins.WindowsError):
-    "more info about errors at http://msdn.microsoft.com/en-us/library/ms681381(VS.85).aspx"
-
-    def __init__(self, value=None):
-        if value is None:
-            value = ctypes.windll.kernel32.GetLastError()
-        strerror = format_system_message(value)
-        super(WindowsError, self).__init__(value, strerror)
-
-    @property
-    def message(self):
-        return self.strerror
-
-    @property
-    def code(self):
-        return self.winerror
-
-    def __str__(self):
-        return self.message
-
-    def __repr__(self):
-        return '{self.__class__.__name__}({self.winerror})'.format(**vars())
+	"more info about errors at http://msdn.microsoft.com/en-us/library/ms681381(VS.85).aspx"
+
+	def __init__(self, value=None):
+		if value is None:
+			value = ctypes.windll.kernel32.GetLastError()
+		strerror = format_system_message(value)
+		super(WindowsError, self).__init__(value, strerror)
+
+	@property
+	def message(self):
+		return self.strerror
+
+	@property
+	def code(self):
+		return self.winerror
+
+	def __str__(self):
+		return self.message
+
+	def __repr__(self):
+		return '{self.__class__.__name__}({self.winerror})'.format(**vars())
 
 def handle_nonzero_success(result):
-    if result == 0:
-        raise WindowsError()
+	if result == 0:
+		raise WindowsError()
 
 
 CreateFileMapping = ctypes.windll.kernel32.CreateFileMappingW
 CreateFileMapping.argtypes = [
-    ctypes.wintypes.HANDLE,
-    ctypes.c_void_p,
-    ctypes.wintypes.DWORD,
-    ctypes.wintypes.DWORD,
-    ctypes.wintypes.DWORD,
-    ctypes.wintypes.LPWSTR,
+	ctypes.wintypes.HANDLE,
+	ctypes.c_void_p,
+	ctypes.wintypes.DWORD,
+	ctypes.wintypes.DWORD,
+	ctypes.wintypes.DWORD,
+	ctypes.wintypes.LPWSTR,
 ]
 CreateFileMapping.restype = ctypes.wintypes.HANDLE
 
@@ -105,7 +105,6 @@
 MapViewOfFile.restype = ctypes.wintypes.HANDLE
 
 class MemoryMap(object):
-<<<<<<< HEAD
 	"""
 	A memory map object which can have security attributes overrideden.
 	"""
@@ -125,7 +124,7 @@
 		FILE_MAP_WRITE = 0x2
 		filemap = ctypes.windll.kernel32.CreateFileMappingW(
 			INVALID_HANDLE_VALUE, p_SA, PAGE_READWRITE, 0, self.length,
-			unicode(self.name))
+            u(self.name))
 		handle_nonzero_success(filemap)
 		if filemap == INVALID_HANDLE_VALUE:
 			raise Exception("Failed to create file mapping")
@@ -155,71 +154,22 @@
 	def __exit__(self, exc_type, exc_val, tb):
 		ctypes.windll.kernel32.UnmapViewOfFile(self.view)
 		ctypes.windll.kernel32.CloseHandle(self.filemap)
-=======
-    """
-    A memory map object which can have security attributes overrideden.
-    """
-    def __init__(self, name, length, security_attributes=None):
-        self.name = name
-        self.length = length
-        self.security_attributes = security_attributes
-        self.pos = 0
-
-    def __enter__(self):
-        p_SA = (
-            ctypes.byref(self.security_attributes)
-            if self.security_attributes else None
-        )
-        INVALID_HANDLE_VALUE = -1
-        PAGE_READWRITE = 0x4
-        FILE_MAP_WRITE = 0x2
-        filemap = ctypes.windll.kernel32.CreateFileMappingW(
-            INVALID_HANDLE_VALUE, p_SA, PAGE_READWRITE, 0, self.length,
-            u(self.name))
-        handle_nonzero_success(filemap)
-        if filemap == INVALID_HANDLE_VALUE:
-            raise Exception("Failed to create file mapping")
-        self.filemap = filemap
-        self.view = MapViewOfFile(filemap, FILE_MAP_WRITE, 0, 0, 0)
-        return self
-
-    def seek(self, pos):
-        self.pos = pos
-
-    def write(self, msg):
-        ctypes.windll.msvcrt.memcpy(self.view + self.pos, msg, len(msg))
-        self.pos += len(msg)
-
-    def read(self, n):
-        """
-        Read n bytes from mapped view.
-        """
-        out = ctypes.create_string_buffer(n)
-        ctypes.windll.msvcrt.memcpy(out, self.view + self.pos, n)
-        self.pos += n
-        return out.raw
-
-    def __exit__(self, exc_type, exc_val, tb):
-        ctypes.windll.kernel32.UnmapViewOfFile(self.view)
-        ctypes.windll.kernel32.CloseHandle(self.filemap)
->>>>>>> ae078f51
 
 #########################
 # jaraco.windows.security
 
 class TokenInformationClass:
-    TokenUser = 1
+	TokenUser = 1
 
 class TOKEN_USER(ctypes.Structure):
-    num = 1
-    _fields_ = [
-        ('SID', ctypes.c_void_p),
-        ('ATTRIBUTES', ctypes.wintypes.DWORD),
-    ]
+	num = 1
+	_fields_ = [
+		('SID', ctypes.c_void_p),
+		('ATTRIBUTES', ctypes.wintypes.DWORD),
+	]
 
 
 class SECURITY_DESCRIPTOR(ctypes.Structure):
-<<<<<<< HEAD
 	"""
 	typedef struct _SECURITY_DESCRIPTOR
 		{
@@ -244,111 +194,85 @@
 		('Sacl', ctypes.c_void_p),
 		('Dacl', ctypes.c_void_p),
 	]
-=======
-    """
-    typedef struct _SECURITY_DESCRIPTOR
-        {
-        UCHAR Revision;
-        UCHAR Sbz1;
-        SECURITY_DESCRIPTOR_CONTROL Control;
-        PSID Owner;
-        PSID Group;
-        PACL Sacl;
-        PACL Dacl;
-        }   SECURITY_DESCRIPTOR;
-    """
-    SECURITY_DESCRIPTOR_CONTROL = ctypes.wintypes.USHORT
-    REVISION = 1
-
-    _fields_ = [
-        ('Revision', ctypes.c_ubyte),
-        ('Sbz1', ctypes.c_ubyte),
-        ('Control', SECURITY_DESCRIPTOR_CONTROL),
-        ('Owner', ctypes.c_void_p),
-        ('Group', ctypes.c_void_p),
-        ('Sacl', ctypes.c_void_p),
-        ('Dacl', ctypes.c_void_p),
-    ]
->>>>>>> ae078f51
 
 class SECURITY_ATTRIBUTES(ctypes.Structure):
-    """
-    typedef struct _SECURITY_ATTRIBUTES {
-        DWORD  nLength;
-        LPVOID lpSecurityDescriptor;
-        BOOL   bInheritHandle;
-    } SECURITY_ATTRIBUTES;
-    """
-    _fields_ = [
-        ('nLength', ctypes.wintypes.DWORD),
-        ('lpSecurityDescriptor', ctypes.c_void_p),
-        ('bInheritHandle', ctypes.wintypes.BOOL),
-    ]
-
-    def __init__(self, *args, **kwargs):
-        super(SECURITY_ATTRIBUTES, self).__init__(*args, **kwargs)
-        self.nLength = ctypes.sizeof(SECURITY_ATTRIBUTES)
-
-    def _get_descriptor(self):
-        return self._descriptor
-    def _set_descriptor(self, descriptor):
-        self._descriptor = descriptor
-        self.lpSecurityDescriptor = ctypes.addressof(descriptor)
-    descriptor = property(_get_descriptor, _set_descriptor)
+	"""
+	typedef struct _SECURITY_ATTRIBUTES {
+		DWORD  nLength;
+		LPVOID lpSecurityDescriptor;
+		BOOL   bInheritHandle;
+	} SECURITY_ATTRIBUTES;
+	"""
+	_fields_ = [
+		('nLength', ctypes.wintypes.DWORD),
+		('lpSecurityDescriptor', ctypes.c_void_p),
+		('bInheritHandle', ctypes.wintypes.BOOL),
+	]
+
+	def __init__(self, *args, **kwargs):
+		super(SECURITY_ATTRIBUTES, self).__init__(*args, **kwargs)
+		self.nLength = ctypes.sizeof(SECURITY_ATTRIBUTES)
+
+	def _get_descriptor(self):
+		return self._descriptor
+	def _set_descriptor(self, descriptor):
+		self._descriptor = descriptor
+		self.lpSecurityDescriptor = ctypes.addressof(descriptor)
+	descriptor = property(_get_descriptor, _set_descriptor)
 
 def GetTokenInformation(token, information_class):
-    """
-    Given a token, get the token information for it.
-    """
-    data_size = ctypes.wintypes.DWORD()
-    ctypes.windll.advapi32.GetTokenInformation(token, information_class.num,
-                                               0, 0, ctypes.byref(data_size))
-    data = ctypes.create_string_buffer(data_size.value)
-    handle_nonzero_success(ctypes.windll.advapi32.GetTokenInformation(token,
-        information_class.num,
-        ctypes.byref(data), ctypes.sizeof(data),
-        ctypes.byref(data_size)))
-    return ctypes.cast(data, ctypes.POINTER(TOKEN_USER)).contents
+	"""
+	Given a token, get the token information for it.
+	"""
+	data_size = ctypes.wintypes.DWORD()
+	ctypes.windll.advapi32.GetTokenInformation(token, information_class.num,
+		0, 0, ctypes.byref(data_size))
+	data = ctypes.create_string_buffer(data_size.value)
+	handle_nonzero_success(ctypes.windll.advapi32.GetTokenInformation(token,
+		information_class.num,
+		ctypes.byref(data), ctypes.sizeof(data),
+		ctypes.byref(data_size)))
+	return ctypes.cast(data, ctypes.POINTER(TOKEN_USER)).contents
 
 class TokenAccess:
-    TOKEN_QUERY = 0x8
+	TOKEN_QUERY = 0x8
 
 def OpenProcessToken(proc_handle, access):
-    result = ctypes.wintypes.HANDLE()
-    proc_handle = ctypes.wintypes.HANDLE(proc_handle)
-    handle_nonzero_success(ctypes.windll.advapi32.OpenProcessToken(
-        proc_handle, access, ctypes.byref(result)))
-    return result
+	result = ctypes.wintypes.HANDLE()
+	proc_handle = ctypes.wintypes.HANDLE(proc_handle)
+	handle_nonzero_success(ctypes.windll.advapi32.OpenProcessToken(
+		proc_handle, access, ctypes.byref(result)))
+	return result
 
 def get_current_user():
-    """
-    Return a TOKEN_USER for the owner of this process.
-    """
-    process = OpenProcessToken(
-        ctypes.windll.kernel32.GetCurrentProcess(),
-        TokenAccess.TOKEN_QUERY,
-    )
-    return GetTokenInformation(process, TOKEN_USER)
+	"""
+	Return a TOKEN_USER for the owner of this process.
+	"""
+	process = OpenProcessToken(
+		ctypes.windll.kernel32.GetCurrentProcess(),
+		TokenAccess.TOKEN_QUERY,
+	)
+	return GetTokenInformation(process, TOKEN_USER)
 
 def get_security_attributes_for_user(user=None):
-    """
-    Return a SECURITY_ATTRIBUTES structure with the SID set to the
-    specified user (uses current user if none is specified).
-    """
-    if user is None:
-        user = get_current_user()
-
-    assert isinstance(user, TOKEN_USER), "user must be TOKEN_USER instance"
-
-    SD = SECURITY_DESCRIPTOR()
-    SA = SECURITY_ATTRIBUTES()
-    # by attaching the actual security descriptor, it will be garbage-
-    # collected with the security attributes
-    SA.descriptor = SD
-    SA.bInheritHandle = 1
-
-    ctypes.windll.advapi32.InitializeSecurityDescriptor(ctypes.byref(SD),
-        SECURITY_DESCRIPTOR.REVISION)
-    ctypes.windll.advapi32.SetSecurityDescriptorOwner(ctypes.byref(SD),
-        user.SID, 0)
-    return SA+	"""
+	Return a SECURITY_ATTRIBUTES structure with the SID set to the
+	specified user (uses current user if none is specified).
+	"""
+	if user is None:
+		user = get_current_user()
+
+	assert isinstance(user, TOKEN_USER), "user must be TOKEN_USER instance"
+
+	SD = SECURITY_DESCRIPTOR()
+	SA = SECURITY_ATTRIBUTES()
+	# by attaching the actual security descriptor, it will be garbage-
+	# collected with the security attributes
+	SA.descriptor = SD
+	SA.bInheritHandle = 1
+
+	ctypes.windll.advapi32.InitializeSecurityDescriptor(ctypes.byref(SD),
+		SECURITY_DESCRIPTOR.REVISION)
+	ctypes.windll.advapi32.SetSecurityDescriptorOwner(ctypes.byref(SD),
+		user.SID, 0)
+	return SA