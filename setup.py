# Copyright (C) 2003-2008  Robey Pointer <robeypointer@gmail.com>
#
# This file is part of paramiko.
#
# Paramiko is free software; you can redistribute it and/or modify it under the
# terms of the GNU Lesser General Public License as published by the Free
# Software Foundation; either version 2.1 of the License, or (at your option)
# any later version.
#
# Paramiko is distributed in the hope that it will be useful, but WITHOUT ANY
# WARRANTY; without even the implied warranty of MERCHANTABILITY or FITNESS FOR
# A PARTICULAR PURPOSE.  See the GNU Lesser General Public License for more
# details.
#
# You should have received a copy of the GNU Lesser General Public License
# along with Paramiko; if not, write to the Free Software Foundation, Inc.,
# 51 Franklin Street, Suite 500, Boston, MA  02110-1335  USA.


longdesc = '''
This is a library for making SSH2 connections (client or server).
Emphasis is on using SSH2 as an alternative to SSL for making secure
connections between python scripts.  All major ciphers and hash methods
are supported.  SFTP client and server mode are both supported too.

Required packages:
    pyCrypto

To install the `in-development version
<https://github.com/paramiko/paramiko/tarball/master#egg=paramiko-dev>`_, use
`pip install paramiko==dev`.
'''

# if someday we want to *require* setuptools, uncomment this:
# (it will cause setuptools to be automatically downloaded)
#import ez_setup
#ez_setup.use_setuptools()

import sys
try:
    from setuptools import setup
    kw = {
        'install_requires': 'pycrypto >= 2.1, != 2.4',
    }
except ImportError:
    from distutils.core import setup
    kw = {}

if sys.platform == 'darwin':
    import setup_helper
    setup_helper.install_custom_make_tarball()


setup(name = "paramiko",
<<<<<<< HEAD
      version = "1.11.1",
=======
      version = "1.10.4",
>>>>>>> f2466a3d
      description = "SSH2 protocol library",
      author = "Jeff Forcier",
      author_email = "jeff@bitprophet.org",
      url = "https://github.com/paramiko/paramiko/",
      packages = [ 'paramiko' ],
      license = 'LGPL',
      platforms = 'Posix; MacOS X; Windows',
      classifiers = [ 'Development Status :: 5 - Production/Stable',
                      'Intended Audience :: Developers',
                      'License :: OSI Approved :: GNU Library or Lesser General Public License (LGPL)',
                      'Operating System :: OS Independent',
                      'Topic :: Internet',
                      'Topic :: Security :: Cryptography' ],
      long_description = longdesc,
      **kw
      )<|MERGE_RESOLUTION|>--- conflicted
+++ resolved
@@ -52,11 +52,7 @@
 
 
 setup(name = "paramiko",
-<<<<<<< HEAD
-      version = "1.11.1",
-=======
-      version = "1.10.4",
->>>>>>> f2466a3d
+      version = "1.11.2",
       description = "SSH2 protocol library",
       author = "Jeff Forcier",
       author_email = "jeff@bitprophet.org",
