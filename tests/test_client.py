--- conflicted
+++ resolved
@@ -20,12 +20,10 @@
 Some unit tests for SSHClient.
 """
 
-<<<<<<< HEAD
+from __future__ import with_statement
+
 import gc
-=======
-from __future__ import with_statement
-
->>>>>>> 16a8df33
+
 import socket
 from tempfile import mkstemp
 import threading
