# Copyright (C) 2003-2009  Robey Pointer <robeypointer@gmail.com>
#
# This file is part of paramiko.
#
# Paramiko is free software; you can redistribute it and/or modify it under the
# terms of the GNU Lesser General Public License as published by the Free
# Software Foundation; either version 2.1 of the License, or (at your option)
# any later version.
#
# Paramiko is distributed in the hope that it will be useful, but WITHOUT ANY
# WARRANTY; without even the implied warranty of MERCHANTABILITY or FITNESS FOR
# A PARTICULAR PURPOSE.  See the GNU Lesser General Public License for more
# details.
#
# You should have received a copy of the GNU Lesser General Public License
# along with Paramiko; if not, write to the Free Software Foundation, Inc.,
# 59 Temple Place, Suite 330, Boston, MA  02111-1307  USA.

"""
Some unit tests for utility functions.
"""

from binascii import hexlify
import errno
import os
from hashlib import sha1
import unittest

import paramiko.util
from paramiko.util import lookup_ssh_host_config as host_config, safe_string
from paramiko.py3compat import StringIO, byte_ord, b

test_config_file = """\
Host *
    User robey
    IdentityFile    =~/.ssh/id_rsa

# comment
Host *.example.com
    \tUser bjork
Port=3333
Host *
"""

dont_strip_whitespace_please = "\t  \t Crazy something dumb  "

test_config_file += dont_strip_whitespace_please
test_config_file += """
Host spoo.example.com
Crazy something else
"""

test_hosts_file = """\
secure.example.com ssh-rsa AAAAB3NzaC1yc2EAAAABIwAAAIEA1PD6U2/TVxET6lkpKhOk5r\
9q/kAYG6sP9f5zuUYP8i7FOFp/6ncCEbbtg/lB+A3iidyxoSWl+9jtoyyDOOVX4UIDV9G11Ml8om3\
D+jrpI9cycZHqilK0HmxDeCuxbwyMuaCygU9gS2qoRvNLWZk70OpIKSSpBo0Wl3/XUmz9uhc=
happy.example.com ssh-rsa AAAAB3NzaC1yc2EAAAABIwAAAIEA8bP1ZA7DCZDB9J0s50l31M\
BGQ3GQ/Fc7SX6gkpXkwcZryoi4kNFhHu5LvHcZPdxXV1D+uTMfGS1eyd2Yz/DoNWXNAl8TI0cAsW\
5ymME3bQ4J/k1IKxCtz/bAlAqFgKoc+EolMziDYqWIATtW0rYTJvzGAzTmMj80/QpsFH+Pc2M=
"""


# for test 1:
from paramiko import *


class UtilTest(unittest.TestCase):
    def test_1_import(self):
        """
        verify that all the classes can be imported from paramiko.
        """
        symbols = list(globals().keys())
        self.assertTrue('Transport' in symbols)
        self.assertTrue('SSHClient' in symbols)
        self.assertTrue('MissingHostKeyPolicy' in symbols)
        self.assertTrue('AutoAddPolicy' in symbols)
        self.assertTrue('RejectPolicy' in symbols)
        self.assertTrue('WarningPolicy' in symbols)
        self.assertTrue('SecurityOptions' in symbols)
        self.assertTrue('SubsystemHandler' in symbols)
        self.assertTrue('Channel' in symbols)
        self.assertTrue('RSAKey' in symbols)
        self.assertTrue('DSSKey' in symbols)
        self.assertTrue('Message' in symbols)
        self.assertTrue('SSHException' in symbols)
        self.assertTrue('AuthenticationException' in symbols)
        self.assertTrue('PasswordRequiredException' in symbols)
        self.assertTrue('BadAuthenticationType' in symbols)
        self.assertTrue('ChannelException' in symbols)
        self.assertTrue('SFTP' in symbols)
        self.assertTrue('SFTPFile' in symbols)
        self.assertTrue('SFTPHandle' in symbols)
        self.assertTrue('SFTPClient' in symbols)
        self.assertTrue('SFTPServer' in symbols)
        self.assertTrue('SFTPError' in symbols)
        self.assertTrue('SFTPAttributes' in symbols)
        self.assertTrue('SFTPServerInterface' in symbols)
        self.assertTrue('ServerInterface' in symbols)
        self.assertTrue('BufferedFile' in symbols)
        self.assertTrue('Agent' in symbols)
        self.assertTrue('AgentKey' in symbols)
        self.assertTrue('HostKeys' in symbols)
        self.assertTrue('SSHConfig' in symbols)
        self.assertTrue('util' in symbols)

    def test_2_parse_config(self):
        global test_config_file
        f = StringIO(test_config_file)
        config = paramiko.util.parse_ssh_config(f)
        self.assertEqual(config._config,
            [{'host': ['*'], 'config': {}}, {'host': ['*'], 'config': {'identityfile': ['~/.ssh/id_rsa'], 'user': 'robey'}},
            {'host': ['*.example.com'], 'config': {'user': 'bjork', 'port': '3333'}},
            {'host': ['*'], 'config': {'crazy': 'something dumb  '}},
            {'host': ['spoo.example.com'], 'config': {'crazy': 'something else'}}])

    def test_3_host_config(self):
        global test_config_file
        f = StringIO(test_config_file)
        config = paramiko.util.parse_ssh_config(f)

        for host, values in {
            'irc.danger.com':   {'crazy': 'something dumb  ',
                                'hostname': 'irc.danger.com',
                                'user': 'robey'},
            'irc.example.com':  {'crazy': 'something dumb  ',
                                'hostname': 'irc.example.com',
                                'user': 'robey',
                                'port': '3333'},
            'spoo.example.com': {'crazy': 'something dumb  ',
                                'hostname': 'spoo.example.com',
                                'user': 'robey',
                                'port': '3333'}
        }.items():
            values = dict(values,
                hostname=host,
                identityfile=[os.path.expanduser("~/.ssh/id_rsa")]
            )
            self.assertEqual(
                paramiko.util.lookup_ssh_host_config(host, config),
                values
            )

    def test_4_generate_key_bytes(self):
        x = paramiko.util.generate_key_bytes(sha1, b'ABCDEFGH', 'This is my secret passphrase.', 64)
        hex = ''.join(['%02x' % byte_ord(c) for c in x])
        self.assertEqual(hex, '9110e2f6793b69363e58173e9436b13a5a4b339005741d5c680e505f57d871347b4239f14fb5c46e857d5e100424873ba849ac699cea98d729e57b3e84378e8b')

    def test_5_host_keys(self):
        with open('hostfile.temp', 'w') as f:
            f.write(test_hosts_file)
        try:
            hostdict = paramiko.util.load_host_keys('hostfile.temp')
            self.assertEqual(2, len(hostdict))
            self.assertEqual(1, len(list(hostdict.values())[0]))
            self.assertEqual(1, len(list(hostdict.values())[1]))
            fp = hexlify(hostdict['secure.example.com']['ssh-rsa'].get_fingerprint()).upper()
            self.assertEqual(b'E6684DB30E109B67B70FF1DC5C7F1363', fp)
        finally:
            os.unlink('hostfile.temp')

    def test_7_host_config_expose_issue_33(self):
        test_config_file = """
Host www13.*
    Port 22

Host *.example.com
    Port 2222

Host *
    Port 3333
    """
        f = StringIO(test_config_file)
        config = paramiko.util.parse_ssh_config(f)
        host = 'www13.example.com'
        self.assertEqual(
            paramiko.util.lookup_ssh_host_config(host, config),
            {'hostname': host, 'port': '22'}
        )

    def test_8_eintr_retry(self):
        self.assertEqual('foo', paramiko.util.retry_on_signal(lambda: 'foo'))

        # Variables that are set by raises_intr
        intr_errors_remaining = [3]
        call_count = [0]
        def raises_intr():
            call_count[0] += 1
            if intr_errors_remaining[0] > 0:
                intr_errors_remaining[0] -= 1
                raise IOError(errno.EINTR, 'file', 'interrupted system call')
        self.assertTrue(paramiko.util.retry_on_signal(raises_intr) is None)
        self.assertEqual(0, intr_errors_remaining[0])
        self.assertEqual(4, call_count[0])

        def raises_ioerror_not_eintr():
            raise IOError(errno.ENOENT, 'file', 'file not found')
        self.assertRaises(IOError,
                          lambda: paramiko.util.retry_on_signal(raises_ioerror_not_eintr))

        def raises_other_exception():
            raise AssertionError('foo')
        self.assertRaises(AssertionError,
                          lambda: paramiko.util.retry_on_signal(raises_other_exception))

    def test_9_proxycommand_config_equals_parsing(self):
        """
        ProxyCommand should not split on equals signs within the value.
        """
        conf = """
Host space-delimited
    ProxyCommand foo bar=biz baz

Host equals-delimited
    ProxyCommand=foo bar=biz baz
"""
        f = StringIO(conf)
        config = paramiko.util.parse_ssh_config(f)
        for host in ('space-delimited', 'equals-delimited'):
            self.assertEqual(
                host_config(host, config)['proxycommand'],
                'foo bar=biz baz'
            )

    def test_10_proxycommand_interpolation(self):
        """
        ProxyCommand should perform interpolation on the value
        """
        config = paramiko.util.parse_ssh_config(StringIO("""
Host specific
    Port 37
    ProxyCommand host %h port %p lol

Host portonly
    Port 155

Host *
    Port 25
    ProxyCommand host %h port %p
"""))
        for host, val in (
            ('foo.com', "host foo.com port 25"),
            ('specific', "host specific port 37 lol"),
            ('portonly', "host portonly port 155"),
        ):
            self.assertEqual(
                host_config(host, config)['proxycommand'],
                val
            )

    def test_11_host_config_test_negation(self):
        test_config_file = """
Host www13.* !*.example.com
    Port 22

Host *.example.com !www13.*
    Port 2222

Host www13.*
    Port 8080

Host *
    Port 3333
    """
        f = StringIO(test_config_file)
        config = paramiko.util.parse_ssh_config(f)
        host = 'www13.example.com'
        self.assertEqual(
            paramiko.util.lookup_ssh_host_config(host, config),
            {'hostname': host, 'port': '8080'}
        )

    def test_12_host_config_test_proxycommand(self):
        test_config_file = """
Host proxy-with-equal-divisor-and-space
ProxyCommand = foo=bar

Host proxy-with-equal-divisor-and-no-space
ProxyCommand=foo=bar

Host proxy-without-equal-divisor
ProxyCommand foo=bar:%h-%p
    """
        for host, values in {
            'proxy-with-equal-divisor-and-space'   :{'hostname': 'proxy-with-equal-divisor-and-space',
                                                     'proxycommand': 'foo=bar'},
            'proxy-with-equal-divisor-and-no-space':{'hostname': 'proxy-with-equal-divisor-and-no-space',
                                                     'proxycommand': 'foo=bar'},
            'proxy-without-equal-divisor'          :{'hostname': 'proxy-without-equal-divisor',
                                                     'proxycommand':
                                                     'foo=bar:proxy-without-equal-divisor-22'}
        }.items():

            f = StringIO(test_config_file)
            config = paramiko.util.parse_ssh_config(f)
            self.assertEqual(
                paramiko.util.lookup_ssh_host_config(host, config),
                values
            )

    def test_11_host_config_test_identityfile(self):
        test_config_file = """

IdentityFile id_dsa0

Host *
IdentityFile id_dsa1

Host dsa2
IdentityFile id_dsa2

Host dsa2*
IdentityFile id_dsa22
    """
        for host, values in {
            'foo'   :{'hostname': 'foo',
                      'identityfile': ['id_dsa0', 'id_dsa1']},
            'dsa2'  :{'hostname': 'dsa2',
                      'identityfile': ['id_dsa0', 'id_dsa1', 'id_dsa2', 'id_dsa22']},
            'dsa22' :{'hostname': 'dsa22',
                      'identityfile': ['id_dsa0', 'id_dsa1', 'id_dsa22']}
        }.items():

            f = StringIO(test_config_file)
            config = paramiko.util.parse_ssh_config(f)
            self.assertEqual(
                paramiko.util.lookup_ssh_host_config(host, config),
                values
            )

    def test_12_config_addressfamily_and_lazy_fqdn(self):
        """
        Ensure the code path honoring non-'all' AddressFamily doesn't asplode
        """
        test_config = """
AddressFamily inet
IdentityFile something_%l_using_fqdn
"""
        config = paramiko.util.parse_ssh_config(StringIO(test_config))
        assert config.lookup('meh')  # will die during lookup() if bug regresses

    def test_clamp_value(self):
        self.assertEqual(32768, paramiko.util.clamp_value(32767, 32768, 32769))
        self.assertEqual(32767, paramiko.util.clamp_value(32767, 32765, 32769))
        self.assertEqual(32769, paramiko.util.clamp_value(32767, 32770, 32769))

    def test_13_config_dos_crlf_succeeds(self):
        config_file = StringIO("host abcqwerty\r\nHostName 127.0.0.1\r\n")
        config = paramiko.SSHConfig()
        config.parse(config_file)
        self.assertEqual(config.lookup("abcqwerty")["hostname"], "127.0.0.1")

<<<<<<< HEAD
    def test_quoted_host_names(self):
        test_config_file = """\
Host "param pam" param "pam"
    Port 1111

Host "param2"
    Port 2222

Host param3 parara
    Port 3333

Host param4 "p a r" "p" "par" para
    Port 4444
"""
        res = {
            'param pam': {'hostname': 'param pam', 'port': '1111'},
            'param': {'hostname': 'param', 'port': '1111'},
            'pam': {'hostname': 'pam', 'port': '1111'},

            'param2': {'hostname': 'param2', 'port': '2222'},

            'param3': {'hostname': 'param3', 'port': '3333'},
            'parara': {'hostname': 'parara', 'port': '3333'},

            'param4': {'hostname': 'param4', 'port': '4444'},
            'p a r': {'hostname': 'p a r', 'port': '4444'},
            'p': {'hostname': 'p', 'port': '4444'},
            'par': {'hostname': 'par', 'port': '4444'},
            'para': {'hostname': 'para', 'port': '4444'},
        }
        f = StringIO(test_config_file)
        config = paramiko.util.parse_ssh_config(f)
        for host, values in res.items():
            self.assertEquals(
                paramiko.util.lookup_ssh_host_config(host, config),
                values
            )

    def test_quoted_params_in_config(self):
        test_config_file = """\
Host "param pam" param "pam"
    IdentityFile id_rsa

Host "param2"
    IdentityFile "test rsa key"

Host param3 parara
    IdentityFile id_rsa
    IdentityFile "test rsa key"
"""
        res = {
            'param pam': {'hostname': 'param pam', 'identityfile': ['id_rsa']},
            'param': {'hostname': 'param', 'identityfile': ['id_rsa']},
            'pam': {'hostname': 'pam', 'identityfile': ['id_rsa']},

            'param2': {'hostname': 'param2', 'identityfile': ['test rsa key']},

            'param3': {'hostname': 'param3', 'identityfile': ['id_rsa', 'test rsa key']},
            'parara': {'hostname': 'parara', 'identityfile': ['id_rsa', 'test rsa key']},
        }
        f = StringIO(test_config_file)
        config = paramiko.util.parse_ssh_config(f)
        for host, values in res.items():
            self.assertEquals(
                paramiko.util.lookup_ssh_host_config(host, config),
                values
            )

    def test_quoted_host_in_config(self):
        conf = SSHConfig()
        correct_data = {
            'param': ['param'],
            '"param"': ['param'],

            'param pam': ['param', 'pam'],
            '"param" "pam"': ['param', 'pam'],
            '"param" pam': ['param', 'pam'],
            'param "pam"': ['param', 'pam'],

            'param "pam" p': ['param', 'pam', 'p'],
            '"param" pam "p"': ['param', 'pam', 'p'],

            '"pa ram"': ['pa ram'],
            '"pa ram" pam': ['pa ram', 'pam'],
            'param "p a m"': ['param', 'p a m'],
        }
        incorrect_data = [
            'param"',
            '"param',
            'param "pam',
            'param "pam" "p a',
        ]
        for host, values in correct_data.items():
            self.assertEquals(
                conf._get_hosts(host),
                values
            )
        for host in incorrect_data:
            self.assertRaises(Exception, conf._get_hosts, host)
=======
    def test_safe_string(self):
        vanilla = b("vanilla")
        has_bytes = b("has \7\3 bytes")
        safe_vanilla = safe_string(vanilla)
        safe_has_bytes = safe_string(has_bytes)
        expected_bytes = b("has %07%03 bytes")
        err = "{0!r} != {1!r}"
        assert safe_vanilla == vanilla, err.format(safe_vanilla, vanilla)
        assert safe_has_bytes == expected_bytes, \
            err.format(safe_has_bytes, expected_bytes)
>>>>>>> e57e4ba1
<|MERGE_RESOLUTION|>--- conflicted
+++ resolved
@@ -349,7 +349,6 @@
         config.parse(config_file)
         self.assertEqual(config.lookup("abcqwerty")["hostname"], "127.0.0.1")
 
-<<<<<<< HEAD
     def test_quoted_host_names(self):
         test_config_file = """\
 Host "param pam" param "pam"
@@ -449,7 +448,7 @@
             )
         for host in incorrect_data:
             self.assertRaises(Exception, conf._get_hosts, host)
-=======
+
     def test_safe_string(self):
         vanilla = b("vanilla")
         has_bytes = b("has \7\3 bytes")
@@ -459,5 +458,4 @@
         err = "{0!r} != {1!r}"
         assert safe_vanilla == vanilla, err.format(safe_vanilla, vanilla)
         assert safe_has_bytes == expected_bytes, \
-            err.format(safe_has_bytes, expected_bytes)
->>>>>>> e57e4ba1
+            err.format(safe_has_bytes, expected_bytes)