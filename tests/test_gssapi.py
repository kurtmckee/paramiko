# Copyright (C) 2013-2014 science + computing ag
# Author: Sebastian Deiss <sebastian.deiss@t-online.de>
#
#
# This file is part of paramiko.
#
# Paramiko is free software; you can redistribute it and/or modify it under the
# terms of the GNU Lesser General Public License as published by the Free
# Software Foundation; either version 2.1 of the License, or (at your option)
# any later version.
#
# Paramiko is distributed in the hope that it will be useful, but WITHOUT ANY
# WARRANTY; without even the implied warranty of MERCHANTABILITY or FITNESS FOR
# A PARTICULAR PURPOSE.  See the GNU Lesser General Public License for more
# details.
#
# You should have received a copy of the GNU Lesser General Public License
# along with Paramiko; if not, write to the Free Software Foundation, Inc.,
# 59 Temple Place, Suite 330, Boston, MA  02111-1307  USA.

"""
Test the used APIs for GSS-API / SSPI authentication
"""

import socket

from .util import needs_gssapi, KerberosTestCase, update_env


@needs_gssapi
<<<<<<< HEAD
class GSSAPITest(KerberosTestCase):
    def setUp(self):
        super(GSSAPITest, self).setUp()
=======
class GSSAPITest(unittest.TestCase):
    def setup(self):
        # TODO: these vars should all come from os.environ or whatever the
        # approved pytest method is for runtime-configuring test data.
>>>>>>> 467079cd
        self.krb5_mech = "1.2.840.113554.1.2.2"
        self.targ_name = self.realm.hostname
        self.server_mode = False
        update_env(self, self.realm.env)

    def test_pyasn1(self):
        """
        Test the used methods of pyasn1.
        """
        from pyasn1.type.univ import ObjectIdentifier
        from pyasn1.codec.der import encoder, decoder

        oid = encoder.encode(ObjectIdentifier(self.krb5_mech))
        mech, __ = decoder.decode(oid)
        self.assertEquals(self.krb5_mech, mech.__str__())

<<<<<<< HEAD
    def _gssapi_sspi_test(self):
=======
    def test_gssapi_sspi(self):
>>>>>>> 467079cd
        """
        Test the used methods of python-gssapi or sspi, sspicon from pywin32.
        """
        try:
            import gssapi

            if (
                hasattr(gssapi, "__title__")
                and gssapi.__title__ == "python-gssapi"
            ):
                _API = "PYTHON-GSSAPI-OLD"
            else:
                _API = "PYTHON-GSSAPI-NEW"
        except ImportError:
            import sspicon
            import sspi

            _API = "SSPI"

        c_token = None
        gss_ctxt_status = False
        mic_msg = b"G'day Mate!"

        if _API == "PYTHON-GSSAPI-OLD":
            if self.server_mode:
                gss_flags = (
                    gssapi.C_PROT_READY_FLAG,
                    gssapi.C_INTEG_FLAG,
                    gssapi.C_MUTUAL_FLAG,
                    gssapi.C_DELEG_FLAG,
                )
            else:
                gss_flags = (
                    gssapi.C_PROT_READY_FLAG,
                    gssapi.C_INTEG_FLAG,
                    gssapi.C_DELEG_FLAG,
                )
            # Initialize a GSS-API context.
            ctx = gssapi.Context()
            ctx.flags = gss_flags
            krb5_oid = gssapi.OID.mech_from_string(self.krb5_mech)
            target_name = gssapi.Name(
                "host@" + self.targ_name, gssapi.C_NT_HOSTBASED_SERVICE
            )
            gss_ctxt = gssapi.InitContext(
                peer_name=target_name, mech_type=krb5_oid, req_flags=ctx.flags
            )
            if self.server_mode:
                c_token = gss_ctxt.step(c_token)
                gss_ctxt_status = gss_ctxt.established
                self.assertEquals(False, gss_ctxt_status)
                # Accept a GSS-API context.
                gss_srv_ctxt = gssapi.AcceptContext()
                s_token = gss_srv_ctxt.step(c_token)
                gss_ctxt_status = gss_srv_ctxt.established
                self.assertNotEquals(None, s_token)
                self.assertEquals(True, gss_ctxt_status)
                # Establish the client context
                c_token = gss_ctxt.step(s_token)
                self.assertEquals(None, c_token)
            else:
                while not gss_ctxt.established:
                    c_token = gss_ctxt.step(c_token)
                self.assertNotEquals(None, c_token)
            # Build MIC
            mic_token = gss_ctxt.get_mic(mic_msg)

            if self.server_mode:
                # Check MIC
                status = gss_srv_ctxt.verify_mic(mic_msg, mic_token)
                self.assertEquals(0, status)
        elif _API == "PYTHON-GSSAPI-NEW":
            if self.server_mode:
                gss_flags = (
                    gssapi.RequirementFlag.protection_ready,
                    gssapi.RequirementFlag.integrity,
                    gssapi.RequirementFlag.mutual_authentication,
                    gssapi.RequirementFlag.delegate_to_peer,
                )
            else:
                gss_flags = (
                    gssapi.RequirementFlag.protection_ready,
                    gssapi.RequirementFlag.integrity,
                    gssapi.RequirementFlag.delegate_to_peer,
                )
            # Initialize a GSS-API context.
            krb5_oid = gssapi.MechType.kerberos
            target_name = gssapi.Name(
                "host@" + self.targ_name,
                name_type=gssapi.NameType.hostbased_service,
            )
            gss_ctxt = gssapi.SecurityContext(
                name=target_name,
                flags=gss_flags,
                mech=krb5_oid,
                usage="initiate",
            )
            if self.server_mode:
                c_token = gss_ctxt.step(c_token)
                gss_ctxt_status = gss_ctxt.complete
                self.assertEquals(False, gss_ctxt_status)
                # Accept a GSS-API context.
                gss_srv_ctxt = gssapi.SecurityContext(usage="accept")
                s_token = gss_srv_ctxt.step(c_token)
                gss_ctxt_status = gss_srv_ctxt.complete
                self.assertNotEquals(None, s_token)
                self.assertEquals(True, gss_ctxt_status)
                # Establish the client context
                c_token = gss_ctxt.step(s_token)
                self.assertEquals(None, c_token)
            else:
                while not gss_ctxt.complete:
                    c_token = gss_ctxt.step(c_token)
                self.assertNotEquals(None, c_token)
            # Build MIC
            mic_token = gss_ctxt.get_signature(mic_msg)

            if self.server_mode:
                # Check MIC
                status = gss_srv_ctxt.verify_signature(mic_msg, mic_token)
                self.assertEquals(0, status)
        else:
            gss_flags = (
                sspicon.ISC_REQ_INTEGRITY
                | sspicon.ISC_REQ_MUTUAL_AUTH
                | sspicon.ISC_REQ_DELEGATE
            )
            # Initialize a GSS-API context.
            target_name = "host/" + socket.getfqdn(self.targ_name)
            gss_ctxt = sspi.ClientAuth(
                "Kerberos", scflags=gss_flags, targetspn=target_name
            )
            if self.server_mode:
                error, token = gss_ctxt.authorize(c_token)
                c_token = token[0].Buffer
                self.assertEquals(0, error)
                # Accept a GSS-API context.
                gss_srv_ctxt = sspi.ServerAuth("Kerberos", spn=target_name)
                error, token = gss_srv_ctxt.authorize(c_token)
                s_token = token[0].Buffer
                # Establish the context.
                error, token = gss_ctxt.authorize(s_token)
                c_token = token[0].Buffer
                self.assertEquals(None, c_token)
                self.assertEquals(0, error)
                # Build MIC
                mic_token = gss_ctxt.sign(mic_msg)
                # Check MIC
                gss_srv_ctxt.verify(mic_msg, mic_token)
            else:
                error, token = gss_ctxt.authorize(c_token)
                c_token = token[0].Buffer
                self.assertNotEquals(0, error)

    def test_2_gssapi_sspi_client(self):
        """
        Test the used methods of python-gssapi or sspi, sspicon from pywin32.
        """
        self._gssapi_sspi_test()

    def test_3_gssapi_sspi_server(self):
        """
        Test the used methods of python-gssapi or sspi, sspicon from pywin32.
        """
        self.server_mode = True
        self._gssapi_sspi_test()<|MERGE_RESOLUTION|>--- conflicted
+++ resolved
@@ -28,16 +28,11 @@
 
 
 @needs_gssapi
-<<<<<<< HEAD
 class GSSAPITest(KerberosTestCase):
     def setUp(self):
         super(GSSAPITest, self).setUp()
-=======
-class GSSAPITest(unittest.TestCase):
-    def setup(self):
         # TODO: these vars should all come from os.environ or whatever the
         # approved pytest method is for runtime-configuring test data.
->>>>>>> 467079cd
         self.krb5_mech = "1.2.840.113554.1.2.2"
         self.targ_name = self.realm.hostname
         self.server_mode = False
@@ -54,11 +49,7 @@
         mech, __ = decoder.decode(oid)
         self.assertEquals(self.krb5_mech, mech.__str__())
 
-<<<<<<< HEAD
     def _gssapi_sspi_test(self):
-=======
-    def test_gssapi_sspi(self):
->>>>>>> 467079cd
         """
         Test the used methods of python-gssapi or sspi, sspicon from pywin32.
         """
