# Invocations for common project tasks
invoke>=1.0,<2.0
invocations>=1.2.0,<2.0
# NOTE: pytest-relaxed currently only works with pytest >=3, <3.3
pytest>=3.2,<3.3
pytest-relaxed==1.1.4
# pytest-xdist for test dir watching and the inv guard task
<<<<<<< HEAD
pytest-xdist>=1.22,<2.0
=======
pytest-xdist>=1.22,<1.25.0
>>>>>>> 1d5538a3
mock==2.0.0
# Linting!
flake8==3.6.0
# Coverage!
coverage==3.7.1
codecov==1.6.3
# Documentation tools
sphinx>=1.4,<1.7
alabaster==0.7.12
releases>=1.5,<2.0
# Release tools
semantic_version>=2.4,<2.5
wheel==0.24
twine==1.11.0<|MERGE_RESOLUTION|>--- conflicted
+++ resolved
@@ -5,11 +5,7 @@
 pytest>=3.2,<3.3
 pytest-relaxed==1.1.4
 # pytest-xdist for test dir watching and the inv guard task
-<<<<<<< HEAD
-pytest-xdist>=1.22,<2.0
-=======
 pytest-xdist>=1.22,<1.25.0
->>>>>>> 1d5538a3
 mock==2.0.0
 # Linting!
 flake8==3.6.0
